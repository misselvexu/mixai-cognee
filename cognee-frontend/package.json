{
  "name": "cognee-frontend",
  "version": "1.0.0",
  "private": true,
  "scripts": {
    "dev": "next dev",
    "build": "next build",
    "start": "next start",
    "lint": "next lint"
  },
  "dependencies": {
    "@auth0/nextjs-auth0": "^4.6.0",
    "classnames": "^2.5.1",
<<<<<<< HEAD
    "d3-force-3d": "^3.0.6",
    "next": "15.3.2",
    "ohmy-ui": "^0.0.6",
    "react": "^18",
    "react-dom": "^18",
    "react-force-graph-2d": "^1.27.1",
    "tailwindcss": "^4.1.7",
=======
    "next": "15.2.3",
    "ohmy-ui": "^0.0.6",
    "react": "^19",
    "react-dom": "^19",
>>>>>>> 450d9ada
    "uuid": "^9.0.1"
  },
  "devDependencies": {
    "@tailwindcss/postcss": "^4.1.7",
    "@types/node": "^20",
    "@types/react": "^18",
    "@types/react-dom": "^18",
    "@types/uuid": "^9.0.8",
    "eslint": "^8",
    "eslint-config-next": "14.2.3",
    "typescript": "^5"
  }
}<|MERGE_RESOLUTION|>--- conflicted
+++ resolved
@@ -11,7 +11,6 @@
   "dependencies": {
     "@auth0/nextjs-auth0": "^4.6.0",
     "classnames": "^2.5.1",
-<<<<<<< HEAD
     "d3-force-3d": "^3.0.6",
     "next": "15.3.2",
     "ohmy-ui": "^0.0.6",
@@ -19,12 +18,6 @@
     "react-dom": "^18",
     "react-force-graph-2d": "^1.27.1",
     "tailwindcss": "^4.1.7",
-=======
-    "next": "15.2.3",
-    "ohmy-ui": "^0.0.6",
-    "react": "^19",
-    "react-dom": "^19",
->>>>>>> 450d9ada
     "uuid": "^9.0.1"
   },
   "devDependencies": {
