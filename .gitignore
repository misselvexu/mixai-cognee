.data
.env
.local.env
.prod.env
cognee/.data/

code_pipeline_output*/

*.lance/
.DS_Store
# Byte-compiled / optimized / DLL files
__pycache__/
*.py[cod]
*$py.class

full_run.ipynb
<<<<<<< HEAD
logs/
=======
>>>>>>> 70610111

# C extensions
*.so

# Distribution / packaging
.Python
build/
develop-eggs/
dist/
downloads/
eggs/
.eggs/
lib/
lib64/
parts/
sdist/
var/
wheels/
share/python-wheels/
*.egg-info/
.installed.cfg
*.egg
MANIFEST

# PyInstaller
#  Usually these files are written by a python script from a template
#  before PyInstaller builds the exe, so as to inject date/other infos into it.
*.manifest
*.spec

# Installer logs
pip-log.txt
pip-delete-this-directory.txt

# Unit test / coverage reports
htmlcov/
.tox/
.nox/
.coverage
.coverage.*
.cache
nosetests.xml
coverage.xml
*.cover
*.py,cover
.hypothesis/
.pytest_cache/
cover/

# Translations
*.mo
*.pot

# Django stuff:
*.log
local_settings.py
db.sqlite3
db.sqlite3-journal

# Flask stuff:
instance/
.webassets-cache

# Scrapy stuff:
.scrapy

# Sphinx documentation
docs/_build/

# PyBuilder
.pybuilder/
target/

# Jupyter Notebook
.ipynb_checkpoints

# IPython
profile_default/
ipython_config.py

# pyenv
#   For a library or package, you might want to ignore these files since the code is
#   intended to run in multiple environments; otherwise, check them in:
# .python-version

# pipenv
#   According to pypa/pipenv#598, it is recommended to include Pipfile.lock in version control.
#   However, in case of collaboration, if having platform-specific dependencies or dependencies
#   having no cross-platform support, pipenv may install dependencies that don't work, or not
#   install all needed dependencies.
#Pipfile.lock

# poetry
#   Similar to Pipfile.lock, it is generally recommended to include poetry.lock in version control.
#   This is especially recommended for binary packages to ensure reproducibility, and is more
#   commonly ignored for libraries.
#   https://python-poetry.org/docs/basic-usage/#commit-your-poetrylock-file-to-version-control
#poetry.lock

# pdm
#   Similar to Pipfile.lock, it is generally recommended to include pdm.lock in version control.
#pdm.lock
#   pdm stores project-wide configurations in .pdm.toml, but it is recommended to not include it
#   in version control.
#   https://pdm.fming.dev/#use-with-ide
.pdm.toml

# PEP 582; used by e.g. github.com/David-OConnor/pyflow and github.com/pdm-project/pdm
__pypackages__/

# Celery stuff
celerybeat-schedule
celerybeat.pid

# SageMath parsed files
*.sage.py

# Environments
.env
.env.local
.venv
env/
venv/
ENV/
env.bak/
venv.bak/

# Spyder project settings
.spyderproject
.spyproject

# Rope project settings
.ropeproject

# mkdocs documentation
/site

# mypy
.mypy_cache/
.dmypy.json
dmypy.json

# Pyre type checker
.pyre/

# pytype static type analyzer
.pytype/

# Cython debug symbols
cython_debug/

# PyCharm
#  JetBrains specific template is maintained in a separate JetBrains.gitignore that can
#  be found at https://github.com/github/gitignore/blob/main/Global/JetBrains.gitignore
#  and can be added to the global gitignore or merged into this file.  For a more nuclear
#  option (not recommended) you can uncomment the following to ignore the entire idea folder.
.idea/

.vscode/
cognee/data/
cognee/cache/

# Default cognee system directory, used in development
.cognee_system/
.data_storage/
.anon_id

node_modules/

# Evals
SWE-bench_testsample/<|MERGE_RESOLUTION|>--- conflicted
+++ resolved
@@ -14,10 +14,6 @@
 *$py.class
 
 full_run.ipynb
-<<<<<<< HEAD
-logs/
-=======
->>>>>>> 70610111
 
 # C extensions
 *.so
