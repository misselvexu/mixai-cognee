[project]
name = "cognee"
version = "0.1.39"
description = "Cognee - is a library for enriching LLM context with a semantic layer for better understanding and reasoning."
authors = [
    { name = "Vasilije Markovic" },
    { name = "Boris Arzentar" },
]
requires-python = ">=3.10,<=3.13"
readme = "README.md"
license = "Apache-2.0"
classifiers = [
    "Development Status :: 4 - Beta",
    "Intended Audience :: Developers",
    "License :: OSI Approved :: Apache Software License",
    "Topic :: Software Development :: Libraries",
    "Operating System :: MacOS :: MacOS X",
    "Operating System :: POSIX :: Linux",
    "Operating System :: Microsoft :: Windows",
]
dependencies = [
    "openai>=1.59.4,<2",
    "python-dotenv>=1.0.1",
    "pydantic==2.10.5",
    "pydantic-settings>=2.2.1,<3",
    "typing_extensions==4.12.2",
    "nltk==3.9.1",
    "numpy>=1.26.4, <=2.1",
<<<<<<< HEAD
    "pandas==2.2.3",
    # Note: New s3fs and boto3 versions don't work well together
    # Always use comaptible fixed versions of these two dependencies
    "s3fs==2025.3.2",
    "boto3==1.37.1",
    "botocore>=1.35.54,<2",
=======
    "pandas>=2.2.2",
    # Note: New s3fs and boto3 versions don't work well together
    # Always use comaptible fixed versions of these two dependencies
    "s3fs[boto3]==2025.3.2",
>>>>>>> 8ea00971
    "sqlalchemy==2.0.39",
    "aiosqlite>=0.20.0,<0.21",
    "tiktoken<=0.9.0",
    "litellm>=1.57.4",
    "instructor==1.7.2",
    "langfuse>=2.32.0",
    "filetype>=1.2.0",
    "aiohttp>=3.11.14",
    "aiofiles>=23.2.1",
    "owlready2>=0.47,<0.48",
    "graphistry>=0.33.5,<0.34",
    "pypdf>=4.1.0,<6.0.0",
    "jinja2>=3.1.3,<4",
    "matplotlib>=3.8.3,<4",
    "networkx>=3.4.2,<4",
    "lancedb==0.21.0",
    "alembic>=1.13.3,<2",
    "pre-commit>=4.0.1,<5",
    "scikit-learn>=1.6.1,<2",
    "limits>=4.4.1,<5",
    "fastapi==0.115.7",
    "python-multipart==0.0.20",
    "fastapi-users[sqlalchemy]==14.0.1",
    "dlt[sqlalchemy]>=1.9.0,<2",
    "sentry-sdk[fastapi]>=2.9.0,<3",
    "structlog>=25.2.0,<26",
<<<<<<< HEAD
=======
    "onnxruntime<=1.21.1",
>>>>>>> 8ea00971
]

[project.optional-dependencies]
api = [
    "uvicorn==0.34.0",
    "gunicorn>=20.1.0,<21",
]
weaviate = ["weaviate-client==4.9.6"]
qdrant = ["qdrant-client>=1.9.0,<2"]
neo4j = ["neo4j>=5.20.0,<6"]
postgres = [
    "psycopg2>=2.9.10,<3",
    "pgvector>=0.3.5,<0.4",
    "asyncpg==0.30.0",
]
notebook = ["notebook>=7.1.0,<8"]
langchain = [
    "langsmith==0.2.3",
    "langchain_text_splitters==0.3.2",
]
llama-index = ["llama-index-core>=0.12.11,<0.13"]
gemini = ["google-generativeai>=0.8.4,<0.9"]
huggingface = ["transformers>=4.46.3,<5"]
ollama = ["transformers>=4.46.3,<5"]
mistral = ["mistral-common>=1.5.2,<2"]
anthropic = ["anthropic>=0.26.1,<0.27"]
deepeval = ["deepeval>=2.0.1,<3"]
posthog = ["posthog>=3.5.0,<4"]
falkordb = ["falkordb==1.0.9"]
kuzu = ["kuzu==0.8.2"]
groq = ["groq==0.8.0"]
milvus = ["pymilvus>=2.5.0,<3"]
chromadb = [
    "chromadb>=0.3.0,<0.7",
    "pypika==0.48.8",
]
docs = ["unstructured[csv, doc, docx, epub, md, odt, org, ppt, pptx, rst, rtf, tsv, xlsx]>=0.16.13,<0.17"]
codegraph = [
    "fastembed<=0.6.0 ; python_version < '3.13'",
    "transformers>=4.46.3,<5",
    "tree-sitter>=0.24.0,<0.25",
    "tree-sitter-python>=0.23.6,<0.24",
]
evals = [
    "plotly>=6.0.0,<7",
    "gdown>=5.2.0,<6",
]
gui = [
    "pyside6>=6.8.3,<7",
    "qasync>=0.27.1,<0.28",
]
graphiti = ["graphiti-core>=0.7.0,<0.8"]
dev = [
    "pytest>=7.4.0,<8",
    "pytest-cov>=6.1.1",
    "pytest-asyncio>=0.21.1,<0.22",
    "coverage>=7.3.2,<8",
    "mypy>=1.7.1,<2",
    "notebook>=7.1.0,<8",
    "deptry>=0.20.0,<0.21",
    "debugpy==1.8.9",
    "pylint>=3.0.3,<4",
    "ruff>=0.9.2,<1.0.0",
    "tweepy==4.14.0",
    "gitpython>=3.1.43,<4",
    "pylance==0.22.0",
    "mkdocs-material>=9.5.42,<10",
    "mkdocs-minify-plugin>=0.8.0,<0.9",
    "mkdocstrings[python]>=0.26.2,<0.27",
]

[project.urls]
Homepage = "https://www.cognee.ai"
Repository = "https://github.com/topoteretes/cognee"

[build-system]
requires = ["hatchling"]
build-backend = "hatchling.build"

[tool.ruff]
line-length = 100
exclude = [
    "migrations/",  # Ignore migrations directory
    "notebooks/",       # Ignore notebook files
    "build/",           # Ignore build directory
    "cognee/pipelines.py",
    "cognee/modules/users/models/Group.py",
    "cognee/modules/users/models/ACL.py",
    "cognee/modules/pipelines/models/Task.py",
    "cognee/modules/data/models/Dataset.py"
]

[tool.ruff.lint]
ignore = ["F401"]<|MERGE_RESOLUTION|>--- conflicted
+++ resolved
@@ -26,19 +26,10 @@
     "typing_extensions==4.12.2",
     "nltk==3.9.1",
     "numpy>=1.26.4, <=2.1",
-<<<<<<< HEAD
-    "pandas==2.2.3",
-    # Note: New s3fs and boto3 versions don't work well together
-    # Always use comaptible fixed versions of these two dependencies
-    "s3fs==2025.3.2",
-    "boto3==1.37.1",
-    "botocore>=1.35.54,<2",
-=======
     "pandas>=2.2.2",
     # Note: New s3fs and boto3 versions don't work well together
     # Always use comaptible fixed versions of these two dependencies
     "s3fs[boto3]==2025.3.2",
->>>>>>> 8ea00971
     "sqlalchemy==2.0.39",
     "aiosqlite>=0.20.0,<0.21",
     "tiktoken<=0.9.0",
@@ -65,10 +56,7 @@
     "dlt[sqlalchemy]>=1.9.0,<2",
     "sentry-sdk[fastapi]>=2.9.0,<3",
     "structlog>=25.2.0,<26",
-<<<<<<< HEAD
-=======
     "onnxruntime<=1.21.1",
->>>>>>> 8ea00971
 ]
 
 [project.optional-dependencies]
