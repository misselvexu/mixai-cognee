[tool.poetry]
name = "cognee"
version = "0.1.7"
description = "Cognee - is a library for enriching LLM context with a semantic layer for better understanding and reasoning."
authors = ["Vasilije Markovic", "Boris Arzentar"]
readme = "README.md"
license = "Apache-2.0"
homepage = "https://www.cognee.ai"
repository = "https://github.com/topoteretes/cognee"
classifiers = [
    "Development Status :: 4 - Beta",
    "Intended Audience :: Developers",
    "License :: OSI Approved :: Apache Software License",
    "Topic :: Software Development :: Libraries",
    "Operating System :: MacOS :: MacOS X",
    "Operating System :: POSIX :: Linux",
    "Operating System :: Microsoft :: Windows"
]

[tool.poetry.dependencies]
python = ">=3.9.0,<3.12"
openai = "1.14.3"
pydantic = "^2.5.0"
python-dotenv = "1.0.1"
fastapi = "^0.109.2"
uvicorn = "0.22.0"
boto3 = "^1.26.125"
gunicorn = "^20.1.0"
sqlalchemy = "^2.0.21"
instructor = "1.2.1"
networkx = "^3.2.1"
debugpy = "^1.8.0"
pyarrow = "^15.0.0"
pylint = "^3.0.3"
aiosqlite = "^0.20.0"
pandas = "^2.2.0"
greenlet = "^3.0.3"
ruff = "^0.2.2"
filetype = "^1.2.0"
nltk = "^3.8.1"
dlt = "^0.4.7"
duckdb = {version = "^0.10.0", extras = ["dlt"]}
overrides = "^7.7.0"
aiofiles = "^23.2.1"
qdrant-client = "^1.9.0"
duckdb-engine = "^0.11.2"
graphistry = "^0.33.5"
tenacity = "^8.2.3"
weaviate-client = "^4.5.4"
scikit-learn = "^1.4.1.post1"
fastembed = "^0.2.5"
pypdf = "^4.1.0"
anthropic = "^0.21.3"
neo4j = "^5.18.0"
jinja2 = "^3.1.3"
matplotlib = "^3.8.3"
nest-asyncio = "^1.6.0"
structlog = "^24.1.0"
tiktoken = "^0.6.0"
dspy-ai = "2.4.3"
posthog = "^3.5.0"
lancedb = "^0.6.10"
<<<<<<< HEAD
importlib-metadata = "6.8.0"
deepeval = "^0.21.36"
litellm = "^1.37.3"
groq = "^0.5.0"

=======
tantivy = "^0.21.0"
>>>>>>> a5966a5d


[tool.poetry.extras]
parquet = ["pyarrow"]
duckdb = ["duckdb"]
filesystem = ["s3fs", "botocore"]
motherduck = ["duckdb", "pyarrow"]
cli = ["pipdeptree", "cron-descriptor"]
weaviate = ["weaviate-client"]
qdrant = ["qdrant-client"]
neo4j = ["neo4j", "py2neo"]
notebook = ["ipykernel","overrides", "ipywidgets", "jupyterlab", "jupyterlab_widgets", "jupyterlab-server", "jupyterlab-git"]

[tool.poetry.group.dev.dependencies]
pytest = "^7.4.0"
pytest-asyncio = "^0.21.1"
coverage = "^7.3.2"
mypy = "^1.7.1"
notebook = "^7.1.1"

[tool.poetry.group.docs.dependencies]
mkdocs = "^1.4.3"
mkdocs-material = {extras = ["imaging"], version = "^9.5.9"}
mkdocstrings = "^0.22.0"
mkdocstrings-python = "^1.1.2"
pytest-examples = "^0.0.10"
mkdocs-jupyter = "^0.24.6"
mkdocs-minify-plugin = "^0.8.0"
mkdocs-redirects = "^1.2.1"

[tool.poetry.group.test-docs.dependencies]
fastapi = "^0.109.2"
diskcache = "^5.6.3"
pandas = "^2.2.0"
tabulate = "^0.9.0"


[tool.ruff] # https://beta.ruff.rs/docs/
line-length = 100
ignore = ["F401"]
ignore-init-module-imports = true

[build-system]
requires = ["poetry-core"]
build-backend = "poetry.core.masonry.api"<|MERGE_RESOLUTION|>--- conflicted
+++ resolved
@@ -60,15 +60,12 @@
 dspy-ai = "2.4.3"
 posthog = "^3.5.0"
 lancedb = "^0.6.10"
-<<<<<<< HEAD
+
 importlib-metadata = "6.8.0"
 deepeval = "^0.21.36"
 litellm = "^1.37.3"
 groq = "^0.5.0"
-
-=======
 tantivy = "^0.21.0"
->>>>>>> a5966a5d
 
 
 [tool.poetry.extras]
