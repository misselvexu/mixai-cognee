--- conflicted
+++ resolved
@@ -11,13 +11,12 @@
 from cognee.infrastructure.llm.llm_interface import LLMInterface
 from cognee.infrastructure.llm.prompts import read_query_prompt
 from cognee.base_config import get_base_config
-<<<<<<< HEAD
-=======
+
 
 monitoring = get_base_config().monitoring_tool
 if monitoring == MonitoringTool.LANGFUSE:
     from langfuse.decorators import observe
->>>>>>> fe672ce0
+
 
 class OpenAIAdapter(LLMInterface):
     name = "OpenAI"
@@ -45,19 +44,19 @@
         self.api_version = api_version
         self.streaming = streaming
         base_config = get_base_config()
-<<<<<<< HEAD
+
         if base_config.monitoring_tool == MonitoringTool.LANGFUSE:
             self.aclient.success_callback = ["langfuse"]
             self.aclient.failure_callback = ["langfuse"]
             self.client.success_callback = ["langfuse"]
             self.client.failure_callback = ["langfuse"]
-=======
+
 
 
     @observe(as_type='generation')
     async def acreate_structured_output(self, text_input: str, system_prompt: str,
                                         response_model: Type[BaseModel]) -> BaseModel:
->>>>>>> fe672ce0
+
 
         """Generate a response from a user query."""
 
