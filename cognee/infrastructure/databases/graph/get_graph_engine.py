"""Factory function to get the appropriate graph client based on the graph type."""

from functools import lru_cache

<<<<<<< HEAD
from .config import get_graph_context_config
=======

from .config import get_graph_config
>>>>>>> 8a23a946
from .graph_db_interface import GraphDBInterface
from .supported_databases import supported_databases


async def get_graph_engine() -> GraphDBInterface:
    """Factory function to get the appropriate graph client based on the graph type."""
    # Get appropriate graph configuration based on current async context
    config = get_graph_context_config()

    graph_client = create_graph_engine(**config)

    # Async functions can't be cached. After creating and caching the graph engine
    # handle all necessary async operations for different graph types bellow.
    # Handle loading of graph for NetworkX
    if config["graph_database_provider"].lower() == "networkx" and graph_client.graph is None:
        await graph_client.load_graph_from_file()

    return graph_client


@lru_cache
def create_graph_engine(
    graph_database_provider,
    graph_file_path,
    graph_database_url="",
    graph_database_username="",
    graph_database_password="",
    graph_database_port="",
):
    """
    Create a graph engine based on the specified provider type.

    This factory function initializes and returns the appropriate graph client depending on
    the database provider specified. It validates required parameters and raises an
    EnvironmentError if any are missing for the respective provider implementations.

    Parameters:
    -----------

        - graph_database_provider: The type of graph database provider to use (e.g., neo4j,
          falkordb, kuzu, memgraph).
        - graph_database_url: The URL for the graph database instance. Required for neo4j,
          falkordb, and memgraph providers.
        - graph_database_username: The username for authentication with the graph database.
          Required for neo4j and memgraph providers.
        - graph_database_password: The password for authentication with the graph database.
          Required for neo4j and memgraph providers.
        - graph_database_port: The port number for the graph database connection. Required
          for the falkordb provider.
        - graph_file_path: The filesystem path to the graph file. Required for the kuzu
          provider.

    Returns:
    --------

        Returns an instance of the appropriate graph adapter depending on the provider type
        specified.
    """

    if graph_database_provider in supported_databases:
        adapter = supported_databases[graph_database_provider]

        return adapter(
            graph_database_url=graph_database_url,
            graph_database_username=graph_database_username,
            graph_database_password=graph_database_password,
        )

    if graph_database_provider == "neo4j":
        if not (graph_database_url and graph_database_username and graph_database_password):
            raise EnvironmentError("Missing required Neo4j credentials.")

        from .neo4j_driver.adapter import Neo4jAdapter

        return Neo4jAdapter(
            graph_database_url=graph_database_url,
            graph_database_username=graph_database_username,
            graph_database_password=graph_database_password,
        )

    elif graph_database_provider == "falkordb":
        if not (graph_database_url and graph_database_port):
            raise EnvironmentError("Missing required FalkorDB credentials.")

        from cognee.infrastructure.databases.vector.embeddings import get_embedding_engine
        from cognee.infrastructure.databases.hybrid.falkordb.FalkorDBAdapter import FalkorDBAdapter

        embedding_engine = get_embedding_engine()

        return FalkorDBAdapter(
            database_url=graph_database_url,
            database_port=graph_database_port,
            embedding_engine=embedding_engine,
        )

    elif graph_database_provider == "kuzu":
        if not graph_file_path:
            raise EnvironmentError("Missing required Kuzu database path.")

        from .kuzu.adapter import KuzuAdapter

        return KuzuAdapter(db_path=graph_file_path)

    elif graph_database_provider == "memgraph":
        if not (graph_database_url and graph_database_username and graph_database_password):
            raise EnvironmentError("Missing required Memgraph credentials.")

        from .memgraph.memgraph_adapter import MemgraphAdapter

        return MemgraphAdapter(
            graph_database_url=graph_database_url,
            graph_database_username=graph_database_username,
            graph_database_password=graph_database_password,
        )

    from .networkx.adapter import NetworkXAdapter

    graph_client = NetworkXAdapter(filename=graph_file_path)

    return graph_client<|MERGE_RESOLUTION|>--- conflicted
+++ resolved
@@ -2,12 +2,7 @@
 
 from functools import lru_cache
 
-<<<<<<< HEAD
 from .config import get_graph_context_config
-=======
-
-from .config import get_graph_config
->>>>>>> 8a23a946
 from .graph_db_interface import GraphDBInterface
 from .supported_databases import supported_databases
 
