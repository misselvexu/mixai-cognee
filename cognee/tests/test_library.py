import os
import pathlib
import cognee
from cognee.infrastructure.files.storage import get_file_storage
from cognee.modules.search.operations import get_history
from cognee.modules.users.methods import get_default_user
from cognee.shared.logging_utils import get_logger
from cognee.modules.search.types import SearchType

logger = get_logger()


async def main():
    data_directory_path = str(
        pathlib.Path(
            os.path.join(pathlib.Path(__file__).parent, ".data_storage/test_library")
        ).resolve()
    )
    cognee.config.data_root_directory(data_directory_path)
    cognee_directory_path = str(
        pathlib.Path(
            os.path.join(pathlib.Path(__file__).parent, ".cognee_system/test_library")
        ).resolve()
    )
    cognee.config.system_root_directory(cognee_directory_path)

    await cognee.prune.prune_data()
    await cognee.prune.prune_system(metadata=True)

    dataset_name = "artificial_intelligence"

    ai_text_file_path = os.path.join(
        pathlib.Path(__file__).parent, "test_data/artificial-intelligence.pdf"
    )
    await cognee.add([ai_text_file_path], dataset_name)

    text = """A large language model (LLM) is a language model notable for its ability to achieve general-purpose language generation and other natural language processing tasks such as classification. LLMs acquire these abilities by learning statistical relationships from text documents during a computationally intensive self-supervised and semi-supervised training process. LLMs can be used for text generation, a form of generative AI, by taking an input text and repeatedly predicting the next token or word.
    LLMs are artificial neural networks. The largest and most capable, as of March 2024, are built with a decoder-only transformer-based architecture while some recent implementations are based on other architectures, such as recurrent neural network variants and Mamba (a state space model).
    Up to 2020, fine tuning was the only way a model could be adapted to be able to accomplish specific tasks. Larger sized models, such as GPT-3, however, can be prompt-engineered to achieve similar results.[6] They are thought to acquire knowledge about syntax, semantics and "ontology" inherent in human language corpora, but also inaccuracies and biases present in the corpora.
    Some notable LLMs are OpenAI's GPT series of models (e.g., GPT-3.5 and GPT-4, used in ChatGPT and Microsoft Copilot), Google's PaLM and Gemini (the latter of which is currently used in the chatbot of the same name), xAI's Grok, Meta's LLaMA family of open-source models, Anthropic's Claude models, Mistral AI's open source models, and Databricks' open source DBRX.
    """

    await cognee.add([text], dataset_name)

    await cognee.cognify([dataset_name])

    from cognee.infrastructure.databases.vector import get_vector_engine

    vector_engine = get_vector_engine()
    random_node = (await vector_engine.search("Entity_name", "AI"))[0]
    random_node_name = random_node.payload["text"]

    search_results = await cognee.search(
        query_type=SearchType.INSIGHTS, query_text=random_node_name
    )
    assert len(search_results) != 0, "The search results list is empty."
    print("\n\nExtracted sentences are:\n")
    for result in search_results:
        print(f"{result}\n")

    search_results = await cognee.search(query_type=SearchType.CHUNKS, query_text=random_node_name)
    assert len(search_results) != 0, "The search results list is empty."
    print("\n\nExtracted chunks are:\n")
    for result in search_results:
        print(f"{result}\n")

    search_results = await cognee.search(
        query_type=SearchType.SUMMARIES, query_text=random_node_name
    )
    assert len(search_results) != 0, "Query related summaries don't exist."
    print("\nExtracted summaries are:\n")
    for result in search_results:
        print(f"{result}\n")

    user = await get_default_user()
    history = await get_history(user.id)

    assert len(history) == 6, "Search history is not correct."

    # Assert local data files are cleaned properly
    await cognee.prune.prune_data()
    assert not os.path.isdir(data_directory_path), "Local data files are not deleted"

    # Assert relational, vector and graph databases have been cleaned properly
    await cognee.prune.prune_system(metadata=True)

    connection = await vector_engine.get_connection()
    collection_names = await connection.table_names()
    assert len(collection_names) == 0, "LanceDB vector database is not empty"

    from cognee.infrastructure.databases.relational import get_relational_engine

    db_path = get_relational_engine().db_path
    dir_path = os.path.dirname(db_path)
    file_path = os.path.basename(db_path)
    file_storage = get_file_storage(dir_path)

    assert not await file_storage.file_exists(file_path), (
        "SQLite relational database is not deleted"
    )

    from cognee.infrastructure.databases.graph import get_graph_config

    graph_config = get_graph_config()
<<<<<<< HEAD
    assert not await file_storage.file_exists(os.path.basename(graph_config.graph_file_path)), (
        "Networkx graph database is not empty"
    )
=======
    assert not os.path.exists(graph_config.graph_file_path) or not os.listdir(
        graph_config.graph_file_path
    ), "Kuzu graph directory is not empty"
>>>>>>> d1a9cab1


if __name__ == "__main__":
    import asyncio

    asyncio.run(main(), debug=True)<|MERGE_RESOLUTION|>--- conflicted
+++ resolved
@@ -102,15 +102,9 @@
     from cognee.infrastructure.databases.graph import get_graph_config
 
     graph_config = get_graph_config()
-<<<<<<< HEAD
-    assert not await file_storage.file_exists(os.path.basename(graph_config.graph_file_path)), (
-        "Networkx graph database is not empty"
-    )
-=======
     assert not os.path.exists(graph_config.graph_file_path) or not os.listdir(
         graph_config.graph_file_path
     ), "Kuzu graph directory is not empty"
->>>>>>> d1a9cab1
 
 
 if __name__ == "__main__":
