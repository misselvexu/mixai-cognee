--- conflicted
+++ resolved
@@ -4,13 +4,7 @@
 from starlette.status import WS_1000_NORMAL_CLOSURE, WS_1008_POLICY_VIOLATION
 
 from cognee.api.DTO import InDTO
-<<<<<<< HEAD
-=======
-from cognee.complex_demos.crewai_demo.src.crewai_demo.github_ingest_datapoints import (
-    cognify_github_data_from_username,
-)
 from cognee.context_global_variables import set_database_global_context_variables
->>>>>>> d55212c7
 from cognee.infrastructure.databases.relational import get_relational_engine
 from cognee.modules.data.deletion import prune_data, prune_system
 from cognee.modules.users.models import User
@@ -49,13 +43,11 @@
         payload: CrewAIRunPayloadDTO,
         user: User = Depends(get_authenticated_user),
     ):
-<<<<<<< HEAD
         prune_data(user)
         prune_system(user)
-=======
+
         # Set context based database settings if necessary
         await set_database_global_context_variables("Github", user.id)
->>>>>>> d55212c7
 
         await run_github_ingestion(user, payload.username1, payload.username2)
 
