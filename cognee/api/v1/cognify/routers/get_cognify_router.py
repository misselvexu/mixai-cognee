--- conflicted
+++ resolved
@@ -1,19 +1,13 @@
-<<<<<<< HEAD
 import asyncio
 from uuid import UUID
-=======
-from uuid import UUID
 from typing import List, Optional
->>>>>>> 450d9ada
 from pydantic import BaseModel
 from typing import List, Optional
+from fastapi.responses import JSONResponse
+from fastapi import APIRouter, WebSocket, Depends, WebSocketDisconnect
 from starlette.status import WS_1000_NORMAL_CLOSURE, WS_1008_POLICY_VIOLATION
-from fastapi.responses import JSONResponse
-from fastapi.encoders import jsonable_encoder
-from fastapi import APIRouter, WebSocket, Depends, WebSocketDisconnect
 
 from cognee.modules.graph.utils import deduplicate_nodes_and_edges, get_graph_from_model
-from cognee.modules.storage.utils import JSONEncoder
 from cognee.modules.users.models import User
 from cognee.shared.data_models import KnowledgeGraph
 from cognee.modules.users.methods import get_authenticated_user
@@ -40,17 +34,13 @@
         from cognee.api.v1.cognify import cognify as cognee_cognify
 
         try:
-<<<<<<< HEAD
+            # Send dataset UUIDs if they are given, if not send dataset names
+            datasets = payload.dataset_ids if payload.dataset_ids else payload.datasets
             cognify_run = await cognee_cognify(
-                payload.datasets, user, payload.graph_model, run_in_background=True
+                datasets, user, payload.graph_model, run_in_background=True
             )
 
             return cognify_run.model_dump()
-=======
-            # Send dataset UUIDs if they are given, if not send dataset names
-            datasets = payload.dataset_ids if payload.dataset_ids else payload.datasets
-            await cognee_cognify(datasets, user, payload.graph_model)
->>>>>>> 450d9ada
         except Exception as error:
             return JSONResponse(status_code=409, content={"error": str(error)})
 
