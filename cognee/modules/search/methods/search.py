--- conflicted
+++ resolved
@@ -1,12 +1,8 @@
 import os
 import json
-<<<<<<< HEAD
-from typing import Callable, Optional, Type, List
-=======
 import asyncio
 from uuid import UUID
-from typing import Callable, List, Optional, Type, Union
->>>>>>> 450d9ada
+from typing import Callable, Optional, Type, List, Union
 
 from cognee.context_global_variables import set_database_global_context_variables
 from cognee.exceptions import InvalidValueError
@@ -42,11 +38,7 @@
     system_prompt_path="answer_simple_question.txt",
     top_k: int = 10,
     node_type: Optional[Type] = None,
-<<<<<<< HEAD
-    node_name: List[Optional[str]] = None,
-=======
     node_name: Optional[List[str]] = None,
->>>>>>> 450d9ada
 ):
     """
 
@@ -93,11 +85,7 @@
     system_prompt_path="answer_simple_question.txt",
     top_k: int = 10,
     node_type: Optional[Type] = None,
-<<<<<<< HEAD
-    node_name: List[Optional[str]] = None,
-=======
     node_name: Optional[List[str]] = None,
->>>>>>> 450d9ada
 ) -> list:
     search_tasks: dict[SearchType, Callable] = {
         SearchType.SUMMARIES: SummariesRetriever(top_k=top_k).get_completion,
