--- conflicted
+++ resolved
@@ -1,12 +1,8 @@
-import asyncio
 import os
 import json
-<<<<<<< HEAD
+import asyncio
 from uuid import UUID
-from typing import Callable, Optional, Union
-=======
-from typing import Callable, Optional, List, Type
->>>>>>> b94c8466
+from typing import Callable, List, Optional, Type, Union
 
 from cognee.context_global_variables import set_database_global_context_variables
 from cognee.exceptions import InvalidValueError
