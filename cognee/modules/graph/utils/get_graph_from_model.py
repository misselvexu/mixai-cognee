from datetime import datetime, timezone

from cognee.infrastructure.engine import DataPoint
from cognee.modules.storage.utils import copy_model

<<<<<<< HEAD

def get_graph_from_model(data_point: DataPoint, added_nodes=None, added_edges=None):

    if not added_nodes:
        added_nodes = {}
    if not added_edges:
        added_edges = {}

=======
async def get_graph_from_model(
    data_point: DataPoint,
    include_root = True,
    added_nodes = None,
    added_edges = None,
    visited_properties = None,
):
>>>>>>> bbaf78f5
    nodes = []
    edges = []
    added_nodes = added_nodes or {}
    added_edges = added_edges or {}
    visited_properties = visited_properties or {}

    data_point_properties = {}
    excluded_properties = set()

    for field_name, field_value in data_point:
        if field_name == "_metadata":
            continue
<<<<<<< HEAD
        elif isinstance(field_value, DataPoint):
            excluded_properties.add(field_name)
            nodes, edges, added_nodes, added_edges = add_nodes_and_edges(
                data_point,
                field_name,
                field_value,
                nodes,
                edges,
                added_nodes,
                added_edges,
            )

        elif (
            isinstance(field_value, list)
            and len(field_value) > 0
            and isinstance(field_value[0], DataPoint)
        ):
            excluded_properties.add(field_name)

            for item in field_value:
                n_edges_before = len(edges)
                nodes, edges, added_nodes, added_edges = add_nodes_and_edges(
                    data_point, field_name, item, nodes, edges, added_nodes, added_edges
                )
                edges = edges[:n_edges_before] + [
                    (*edge[:3], {**edge[3], "metadata": {"type": "list"}})
                    for edge in edges[n_edges_before:]
                ]
        else:
            data_point_properties[field_name] = field_value

    SimpleDataPointModel = copy_model(
        type(data_point),
        include_fields={
            "_metadata": (dict, data_point._metadata),
        },
        exclude_fields=excluded_properties,
    )

    nodes.append(SimpleDataPointModel(**data_point_properties))
=======

        if field_value is None:
            excluded_properties.add(field_name)
            continue

        if isinstance(field_value, DataPoint):
            excluded_properties.add(field_name)

            property_key = f"{str(data_point.id)}{field_name}{str(field_value.id)}"

            if property_key in visited_properties:
                return [], []

            visited_properties[property_key] = 0

            property_nodes, property_edges = await get_graph_from_model(
                field_value,
                True,
                added_nodes,
                added_edges,
                visited_properties,
            )

            for node in property_nodes:
                if str(node.id) not in added_nodes:
                    nodes.append(node)
                    added_nodes[str(node.id)] = True

            for edge in property_edges:
                edge_key = str(edge[0]) + str(edge[1]) + edge[2]

                if str(edge_key) not in added_edges:
                    edges.append(edge)
                    added_edges[str(edge_key)] = True

            for property_node in get_own_properties(property_nodes, property_edges):
                edge_key = str(data_point.id) + str(property_node.id) + field_name

                if str(edge_key) not in added_edges:
                    edges.append((data_point.id, property_node.id, field_name, {
                        "source_node_id": data_point.id,
                        "target_node_id": property_node.id,
                        "relationship_name": field_name,
                        "updated_at": datetime.now(timezone.utc).strftime("%Y-%m-%d %H:%M:%S"),
                    }))
                    added_edges[str(edge_key)] = True
            continue

        if isinstance(field_value, list) and len(field_value) > 0 and isinstance(field_value[0], DataPoint):
            excluded_properties.add(field_name)

            for item in field_value:
                property_key = f"{str(data_point.id)}{field_name}{str(item.id)}"

                if property_key in visited_properties:
                    return [], []

                visited_properties[property_key] = 0

                property_nodes, property_edges = await get_graph_from_model(
                    item,
                    True,
                    added_nodes,
                    added_edges,
                    visited_properties,
                )

                for node in property_nodes:
                    if str(node.id) not in added_nodes:
                        nodes.append(node)
                        added_nodes[str(node.id)] = True

                for edge in property_edges:
                    edge_key = str(edge[0]) + str(edge[1]) + edge[2]

                    if str(edge_key) not in added_edges:
                        edges.append(edge)
                        added_edges[edge_key] = True

                for property_node in get_own_properties(property_nodes, property_edges):
                    edge_key = str(data_point.id) + str(property_node.id) + field_name

                    if str(edge_key) not in added_edges:
                        edges.append((data_point.id, property_node.id, field_name, {
                            "source_node_id": data_point.id,
                            "target_node_id": property_node.id,
                            "relationship_name": field_name,
                            "updated_at": datetime.now(timezone.utc).strftime("%Y-%m-%d %H:%M:%S"),
                            "metadata": {
                                "type": "list"
                            },
                        }))
                        added_edges[edge_key] = True
            continue

        data_point_properties[field_name] = field_value

    if include_root:
        SimpleDataPointModel = copy_model(
            type(data_point),
            include_fields = {
                "_metadata": (dict, data_point._metadata),
                "__tablename__": data_point.__tablename__,
            },
            exclude_fields = excluded_properties,
        )
        nodes.append(SimpleDataPointModel(**data_point_properties))
        added_nodes[str(data_point.id)] = True
>>>>>>> bbaf78f5

    return nodes, edges


def add_nodes_and_edges(
    data_point, field_name, field_value, nodes, edges, added_nodes, added_edges
):

    property_nodes, property_edges = get_graph_from_model(
        field_value, dict(added_nodes), dict(added_edges)
    )

    for node in property_nodes:
        if str(node.id) not in added_nodes:
            nodes.append(node)
            added_nodes[str(node.id)] = True

    for edge in property_edges:
        edge_key = str(edge[0]) + str(edge[1]) + edge[2]

        if str(edge_key) not in added_edges:
            edges.append(edge)
            added_edges[str(edge_key)] = True

    for property_node in get_own_properties(property_nodes, property_edges):
        edge_key = str(data_point.id) + str(property_node.id) + field_name

        if str(edge_key) not in added_edges:
            edges.append(
                (
                    data_point.id,
                    property_node.id,
                    field_name,
                    {
                        "source_node_id": data_point.id,
                        "target_node_id": property_node.id,
                        "relationship_name": field_name,
                        "updated_at": datetime.now(timezone.utc).strftime(
                            "%Y-%m-%d %H:%M:%S"
                        ),
                    },
                )
            )
            added_edges[str(edge_key)] = True

    return (nodes, edges, added_nodes, added_edges)


def get_own_properties(property_nodes, property_edges):
    own_properties = []

    destination_nodes = [str(property_edge[1]) for property_edge in property_edges]

    for node in property_nodes:
        if str(node.id) in destination_nodes:
            continue

        own_properties.append(node)

    return own_properties<|MERGE_RESOLUTION|>--- conflicted
+++ resolved
@@ -3,29 +3,19 @@
 from cognee.infrastructure.engine import DataPoint
 from cognee.modules.storage.utils import copy_model
 
-<<<<<<< HEAD
-
-def get_graph_from_model(data_point: DataPoint, added_nodes=None, added_edges=None):
-
-    if not added_nodes:
-        added_nodes = {}
-    if not added_edges:
-        added_edges = {}
-
-=======
 async def get_graph_from_model(
     data_point: DataPoint,
     include_root = True,
     added_nodes = None,
     added_edges = None,
-    visited_properties = None,
 ):
->>>>>>> bbaf78f5
+    if data_point.id in added_nodes:
+        return [], []
+
     nodes = []
     edges = []
     added_nodes = added_nodes or {}
     added_edges = added_edges or {}
-    visited_properties = visited_properties or {}
 
     data_point_properties = {}
     excluded_properties = set()
@@ -33,8 +23,12 @@
     for field_name, field_value in data_point:
         if field_name == "_metadata":
             continue
-<<<<<<< HEAD
-        elif isinstance(field_value, DataPoint):
+
+        if field_value is None:
+            excluded_properties.add(field_name)
+            continue
+
+        if isinstance(field_value, DataPoint):
             excluded_properties.add(field_name)
             nodes, edges, added_nodes, added_edges = add_nodes_and_edges(
                 data_point,
@@ -46,56 +40,11 @@
                 added_edges,
             )
 
-        elif (
-            isinstance(field_value, list)
-            and len(field_value) > 0
-            and isinstance(field_value[0], DataPoint)
-        ):
-            excluded_properties.add(field_name)
-
-            for item in field_value:
-                n_edges_before = len(edges)
-                nodes, edges, added_nodes, added_edges = add_nodes_and_edges(
-                    data_point, field_name, item, nodes, edges, added_nodes, added_edges
-                )
-                edges = edges[:n_edges_before] + [
-                    (*edge[:3], {**edge[3], "metadata": {"type": "list"}})
-                    for edge in edges[n_edges_before:]
-                ]
-        else:
-            data_point_properties[field_name] = field_value
-
-    SimpleDataPointModel = copy_model(
-        type(data_point),
-        include_fields={
-            "_metadata": (dict, data_point._metadata),
-        },
-        exclude_fields=excluded_properties,
-    )
-
-    nodes.append(SimpleDataPointModel(**data_point_properties))
-=======
-
-        if field_value is None:
-            excluded_properties.add(field_name)
-            continue
-
-        if isinstance(field_value, DataPoint):
-            excluded_properties.add(field_name)
-
-            property_key = f"{str(data_point.id)}{field_name}{str(field_value.id)}"
-
-            if property_key in visited_properties:
-                return [], []
-
-            visited_properties[property_key] = 0
-
             property_nodes, property_edges = await get_graph_from_model(
                 field_value,
                 True,
                 added_nodes,
                 added_edges,
-                visited_properties,
             )
 
             for node in property_nodes:
@@ -127,19 +76,11 @@
             excluded_properties.add(field_name)
 
             for item in field_value:
-                property_key = f"{str(data_point.id)}{field_name}{str(item.id)}"
-
-                if property_key in visited_properties:
-                    return [], []
-
-                visited_properties[property_key] = 0
-
                 property_nodes, property_edges = await get_graph_from_model(
                     item,
                     True,
                     added_nodes,
                     added_edges,
-                    visited_properties,
                 )
 
                 for node in property_nodes:
@@ -183,7 +124,6 @@
         )
         nodes.append(SimpleDataPointModel(**data_point_properties))
         added_nodes[str(data_point.id)] = True
->>>>>>> bbaf78f5
 
     return nodes, edges
 
